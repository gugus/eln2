--- conflicted
+++ resolved
@@ -9,7 +9,6 @@
  *
  * Aside from identifying [Component]s' connections, the Nodes' potentials (relative to [Circuit.ground]) are computed as a result of the MNA algorithm.
  */
-<<<<<<< HEAD
 open class Node(var circuit: Circuit) : IDetail, Set() {
 	/**
 	 * The potential of this node, in Volts, relative to ground (as defined by the [Circuit]); an output of the simulation.
@@ -64,65 +63,7 @@
 		dprintln("N.sR $this $to $r")
 		circuit.stampResistor(index, to.index, r)
 	}
-=======
-open class Node(var circuit: Circuit) : IDetail {
-    /**
-     * The potential of this node, in Volts, relative to ground (as defined by the [Circuit]); an output of the simulation.
-     */
-    open var potential: Double = 0.0
-        internal set
 
-    /**
-     * The index of this node into the [Circuit]'s matrices and vectors.
-     */
-    open var index: Int = -1 // Assigned by Circuit
-        internal set
-
-    /**
-     * True if this node is ground (defined to be 0V).
-     */
-    open val isGround = false
-
-    /**
-     * A name for this node, set by [named] (with a default usually assigned by the class).
-     *
-     * This can be used for assigning a semantic meaning to a node, useful for debugging output. Programs should not rely on this value having any particular meaning other than its debug presentation.
-     */
-    var name = "node"
-        protected set
-
-    private var nameSet = false
-
-    /**
-     * Set the name of this Node, returning this.
-     *
-     * This is intended to be used at construction time, e.g. `Node(circuit).named("something")`. Usage afterward will provoke a warning when debugging is enabled.
-     */
-    fun named(nm: String) = with(this) {
-        if (nameSet) {
-            dprintln("N.n: WARN: node already named $name being renamed to $nm")
-        }
-        name = nm
-        nameSet = true
-    }
-
-    override fun detail(): String {
-        return "[node val: $potential]"
-    }
-
-    /** Determine which node should prevail when two are merged in a Circuit.
-
-    This is mostly so subclasses of Node (if any) can maintain their existence when merged. The Node returning the
-    higher value is chosen; if both are equal (commonly the case), one is chosen arbitrarily.
-     */
-
-    open fun mergePrecedence(other: Node): Int = 0
-
-    fun stampResistor(to: Node, r: Double) {
-        dprintln("N.sR $to $r")
-        circuit.stampResistor(index, to.index, r)
-    }
->>>>>>> 25888d00
 }
 
 /**
@@ -139,13 +80,7 @@
         get() = -1
         set(value) {}
 
-<<<<<<< HEAD
 	override val isGround = true
-=======
-    override val isGround = true
-
-    override fun mergePrecedence(other: Node): Int = 100
->>>>>>> 25888d00
 }
 
 /**
