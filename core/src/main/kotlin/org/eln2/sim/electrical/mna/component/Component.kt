--- conflicted
+++ resolved
@@ -21,7 +21,6 @@
  * In keeping with good practice, please try to keep this list of _requirements_ as small as possible. There are many more fields which have default implementations (including a great many methods which do nothing) but which are needed for specific functionality; if a default implementation makes sense, define one at this level.
  */
 abstract class Component : IDetail {
-<<<<<<< HEAD
 	/**
 	 *  Ask this component to contribute (initial) values to the MNA matrices.
 	 *
@@ -148,121 +147,6 @@
 	override fun toString(): String {
 		return "${this::class.simpleName}@${System.identityHashCode(this).toString(16)} ${nodes.map { it.node.detail() }}"
 	}
-=======
-    /**
-     *  Ask this component to contribute (initial) values to the MNA matrices.
-     *
-     *  This is requested from [Circuit.buildMatrix]. It may not be called on every step (indeed, it shouldn't be), so this should only be relied upon to set the initial steady state. (Despite the name, the other Circuit "stamp" methods can be called at any time.)
-     */
-    abstract fun stamp()
-
-    /** Called by the simulator after each tentative solution substep. Components that are non-linear should override
-    this method to change necessary MNA values if their values have not converged (using the Circuit "stamp" methods, usually). The simulator will detect this and
-    simulate the next substep (up to a limit, [Circuit.maxSubSteps]).
-     */
-    open fun simStep() {}
-
-    /** A name for this kind of Component, used for debugging. */
-    abstract val name: String
-
-    /** An image for this node in the images/ repository, without the .svg extension, used for debug drawing.
-     */
-    open val imageName: String? = null
-
-    /**
-     * How many nodes this component should have.
-     *
-     * `nodes` will be of this size only AFTER this component is added to a Circuit.
-     */
-    abstract val nodeCount: Int
-
-    /** How many potential sources are inside this component. There should be at least two nodes per source (although
-    they can overlap). This contributes to a different part of the MNA parameters.
-
-    Many Components don't have sources, while most have nodes, so this simply defaults to 0.
-     */
-    open val vsCount: Int = 0
-
-    /**
-     * Set when the component is added to the circuit.
-     *
-     * (Although the visibility doesn't do much in *this* project, this variable should be set from NOWHERE else.  - Grissess)
-     */
-    internal var circuit: Circuit? = null
-    internal val isInCircuit: Boolean
-        get() = circuit != null
-
-    /** Called when the Component has finished being added to a circuit--a good time for any extra registration steps. */
-    open fun added() {}
-
-    /**
-     * Called before substep iterations start in [Circuit.step].
-     */
-    open fun preStep(dt: Double) {}
-
-    /**
-     * Called after substep iterations have finished in [Circuit.step].
-     */
-    open fun postStep(dt: Double) {}
-
-    /** The list of [NodeRef]s held by this Component.
-     *
-     * Component implementations should index this list and avoid storing references anywhere else. The owning
-    Circuit holds all Nodes it grants weakly, so taking other references will result in a memory leak.
-     */
-    var nodes: MutableList<NodeRef> = ArrayList(nodeCount)
-
-    /**
-     * The list of [VSource]s held by this Component.
-     *
-     * Like [nodes], these are only weakly held by the [Circuit].
-     */
-    var vsources: MutableList<VSource> = ArrayList(vsCount)
-
-    /**
-     * Get a [Node] by index (the one underlying the [NodeRef]).
-     */
-    inline fun node(i: Int) = nodes[i].node
-
-    /** Connects two Components--makes nodes[nidx] the SAME Node as to.nodes[tidx], respecting precedence.
-
-    This is ONLY safe to call AFTER the Component has been added to a Circuit.
-     */
-    fun connect(nidx: Int, to: Component, tidx: Int) {
-        if (circuit == null) return
-        val n = nodes[nidx]
-        val tn = to.nodes[tidx]
-        if (n.node == tn.node) return // Already connected
-        if (tn.node.mergePrecedence(n.node) > n.node.mergePrecedence(tn.node)) {
-            nodes[nidx] = tn
-        } else {
-            to.nodes[tidx] = n
-        }
-        // Assertion intended--fail loudly if circuit mutated here.
-        circuit!!.connectivityChanged = true
-    }
-
-    /** Sets a Node directly. This is generally only reasonable for circuit.ground.
-
-    This is ONLY safe to call AFTER the Component has been added to a Circuit.
-     */
-    fun connect(nidx: Int, nr: NodeRef) {
-        if (circuit == null) return
-        val n = nodes[nidx].node
-        val tn = nr.node
-        if (tn.mergePrecedence(n) > n.mergePrecedence(tn)) {
-            nodes[nidx].node = nr.node
-        } else {
-            nr.node = nodes[nidx].node
-        }
-        circuit!!.connectivityChanged = true
-    }
-
-    override fun toString(): String {
-        return "${this::class.java.simpleName}@${System.identityHashCode(this)
-            .toString(16)} ${nodes.map { it.node.detail() }}"
-    }
->>>>>>> 25888d00
 }
 
 /**
