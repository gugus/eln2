--- conflicted
+++ resolved
@@ -27,7 +27,6 @@
 archivesBaseName = "eln2-mc1.15"
 
 repositories {
-<<<<<<< HEAD
 	maven { url 'https://maven.mcmoddev.com' }
     maven {
         name = "Kotlin Early Access"
@@ -37,13 +36,6 @@
 		name = 'kotlinforforge'
 		url = 'https://thedarkcolour.github.io/KotlinForForge/'
 	}
-=======
-    maven { url 'https://maven.mcmoddev.com' }
-    maven {
-        name = 'kotlinforforge'
-        url = 'https://thedarkcolour.github.io/KotlinForForge/'
-    }
->>>>>>> 6a6a7e4e
 }
 
 minecraft {
