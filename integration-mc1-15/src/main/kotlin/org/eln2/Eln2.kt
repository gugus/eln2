package org.eln2

import net.darkhax.bookshelf.registry.RegistryHelper
import net.minecraftforge.fml.event.lifecycle.FMLCommonSetupEvent
<<<<<<< HEAD
=======
import net.minecraftforge.fml.javafmlmod.FMLJavaModLoadingContext
>>>>>>> 6a6a7e4e
import org.apache.logging.log4j.LogManager
import org.apache.logging.log4j.Logger
import org.eln2.utils.OreGen

const val MODID = "eln2"

/**
 * The main entry point and registry holder for Electrical Age.
 */
object Eln2 {
    // Directly reference a log4j logger.
    @JvmField
    val LOGGER: Logger = LogManager.getLogger()

    private val registry: RegistryHelper = RegistryHelper.create(MODID, LOGGER, null)

    /**
     * Initialization.
     *
     * This is run at class construction time, and should do as little as possible.
     */
    fun initialize() {
        // Register blocks and items
        ModItems.values().forEach { registry.registerItem(it.items, it.name.toLowerCase()) }
        ModBlocks.values().forEach { registry.registerBlock(it.block, it.name.toLowerCase()) }

<<<<<<< HEAD
		registry.initialize(thedarkcolour.kotlinforforge.forge.MOD_BUS);
	}
=======
        registry.initialize(FMLJavaModLoadingContext.get().modEventBus)
    }
>>>>>>> 6a6a7e4e

    /**
     * Preinit handler.
     *
     * This is run in a threaded context, so we cannot communicate with other mods without using IMC.
     */
    fun setup(event: FMLCommonSetupEvent) {
        OreGen.setupOreGeneration()
    }
}<|MERGE_RESOLUTION|>--- conflicted
+++ resolved
@@ -2,10 +2,6 @@
 
 import net.darkhax.bookshelf.registry.RegistryHelper
 import net.minecraftforge.fml.event.lifecycle.FMLCommonSetupEvent
-<<<<<<< HEAD
-=======
-import net.minecraftforge.fml.javafmlmod.FMLJavaModLoadingContext
->>>>>>> 6a6a7e4e
 import org.apache.logging.log4j.LogManager
 import org.apache.logging.log4j.Logger
 import org.eln2.utils.OreGen
@@ -31,14 +27,8 @@
         // Register blocks and items
         ModItems.values().forEach { registry.registerItem(it.items, it.name.toLowerCase()) }
         ModBlocks.values().forEach { registry.registerBlock(it.block, it.name.toLowerCase()) }
-
-<<<<<<< HEAD
 		registry.initialize(thedarkcolour.kotlinforforge.forge.MOD_BUS);
 	}
-=======
-        registry.initialize(FMLJavaModLoadingContext.get().modEventBus)
-    }
->>>>>>> 6a6a7e4e
 
     /**
      * Preinit handler.
