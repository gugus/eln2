--- conflicted
+++ resolved
@@ -242,7 +242,6 @@
     /* From Falstad: declare that a potential change dV in node b changes the current in node a by x*dV, complicated
 	   slightly by independent voltage sources. The unit of x is Siemens, reciprocal Ohms, a unit of conductance.
 	 */
-<<<<<<< HEAD
 	fun stampMatrix(a: Int, b: Int, x: Double) {
 		dprintln("C.sM $a $b $x")
 		if (a < 0 || b < 0) return
@@ -597,319 +596,4 @@
 		sb.append("}\n")
 		return sb.toString()
 	}
-=======
-    fun stampMatrix(a: Int, b: Int, x: Double) {
-        dprintln("C.sM $a $b $x")
-        if (a < 0 || b < 0) return
-        matrix!!.addToEntry(a, b, x)
-        matrixChanged = true
-    }
-
-    /**
-     * Add a value to a given row of [knowns].
-     *
-     * If called with nonzero i less than the size of [nodes], change the independent current into node [i] by [x] Amperes. Otherwise, change the potential of [VSource] [i] - (size of [nodes]) by [x] Volts.
-     *
-     * This is the lowest level function that manipulates [knowns]; it is usually called via [stampVoltageChange] and [stampCurrentSource]. These should only be called from [Component.stamp].
-     */
-    fun stampKnown(i: Int, x: Double) {
-        dprintln("C.sK $i $x")
-        if (i < 0) return
-        knowns!!.addToEntry(i, x)
-        rightSideChanged = true
-    }
-
-    /**
-     * Change the potential of VSource [i] by [x] Volts.
-     *
-     * This calls [stampKnown] internally. It should usually be called from a method on a [Component] with a valid [VSource].
-     */
-    fun stampVoltageChange(i: Int, x: Double) {
-        stampKnown(i + nodes.size, x)
-    }
-
-    /**
-     * Add a resistor of [r] Ohms between nodes [a] and [b].
-     *
-     * This calls [stampMatrix] internally. It should only ever be called from [Component.stamp].
-     */
-    fun stampResistor(a: Int, b: Int, r: Double) {
-        dprintln("C.sR $a $b $r")
-        val c = 1 / r
-        if (!c.isFinite()) throw IllegalArgumentException("resistance $r is invalid")
-        // Contribute positively to the on-diagonal elements
-        stampMatrix(a, a, c)
-        stampMatrix(b, b, c)
-        // If both are non-ground, contribute negatively to the off-diagonal elements
-        stampMatrix(a, b, -c)
-        stampMatrix(b, a, -c)
-    }
-
-    /**
-     * Add the contribution of potential source [num] as [v] Volts with a positive terminal node [pos] and negative [neg].
-     *
-     * This calls [stampMatrix] and [stampKnown] internally. It should only ever be called from [Component.stamp].
-     */
-    fun stampVoltageSource(pos: Int, neg: Int, num: Int, v: Double) {
-        val vs = num + nodes.size
-        stampMatrix(vs, neg, -1.0)
-        stampMatrix(vs, pos, 1.0)
-        stampMatrix(neg, vs, 1.0)
-        stampMatrix(pos, vs, -1.0)
-        stampKnown(vs, v)
-    }
-
-    /**
-     * Adds the contribution of a current source from [neg] into [pos] with [i] Amperes. (Current sources aren't indexed; this can be done at any time.)
-     *
-     * This calls [stampKnown] internally.
-     */
-    fun stampCurrentSource(pos: Int, neg: Int, i: Double) {
-        stampKnown(pos, -i)
-        stampKnown(neg, i)
-    }
-
-    /**
-     * Add all of the [Component]s in the vararg list.
-     */
-    fun add(vararg comps: Component) {
-        for (comp in comps) add(comp)
-    }
-
-    /**
-     * Add a [Component] to the Circuit.
-     *
-     * This sets up the Component to be used (honoring [Component.nodeCount] and [Component.vsCount], setting [Component.circuit], etc.).
-     *
-     * Adding a component causes [componentsChanged] to become true; thus, [buildMatrix] is usually required before the next solve [step].
-     */
-    fun add(comp: Component): Component {
-        components.add(comp)
-        componentsChanged = true
-        // This is the ONLY place where this should be set.
-        comp.circuit = this
-        for (i in 0 until comp.nodeCount) {
-            val n = NodeRef(Node(this))
-            compNodeMap.put(n, comp)
-            comp.nodes.add(n)
-        }
-        for (i in 0 until comp.vsCount) {
-            val vs = VSource(this)
-            compVsMap.put(vs, comp)
-            comp.vsources.add(vs)
-        }
-        comp.added()
-        return comp
-    }
-
-    /**
-     * Determine if the Circuit is floating--having no finite-resistance connection to [ground].
-     *
-     * A floating circuit is likely to fail to [step], as it is underconstrained. Fixing this requires unifying any node with [ground]--any one will do, though it is traditionally the lowest-potential node of the Circuit.
-     */
-    val isFloating: Boolean
-        get() {
-            if (componentsChanged || connectivityChanged) buildMatrix()
-            return !components.any {
-                it.nodes.any {
-                    it.node == ground.node
-                }
-            }
-        }
-
-    /**
-     * Build the [matrix] and the [nodes] and [voltageSources], imparting each with indices.
-     *
-     * This is somewhat expensive, but needs to happen when [componentsChanged] or [connectivityChanged], at most once per [step].
-     *
-     * This does not need to happen when [matrixChanged], but [factorMatrix] does.
-     *
-     * These conditions are usually handled automatically for you, whenever [Component]s are [add]ed or [NodeRef]s are [Component.connect]ed.
-     */
-    // Step 1: Whenever the number of components, or their nodal connectivity (not resistances, e.g.) changes, allocate
-    // a matrix of appropriate size.
-    protected fun buildMatrix() {
-        dprintln("C.bM")
-        val nodeSet: MutableSet<Node> = mutableSetOf()
-        val voltageSourceSet: MutableSet<VSource> = mutableSetOf()
-
-        components.forEach {
-            nodeSet.addAll(it.nodes.map { it.node }.filter { it != ground.node })
-            voltageSourceSet.addAll(it.vsources)
-        }
-
-        nodes = nodeSet.map { WeakReference(it) }.toList()
-        voltageSources = voltageSourceSet.map { WeakReference(it) }.toList()
-
-        for ((i, n) in nodes.withIndex()) n.get()!!.index = i
-        for ((i, v) in voltageSources.withIndex()) v.get()!!.index = i
-
-        dprintln("C.bM: n $nodes vs $voltageSources")
-
-        // Acknowledge that changes have been dealt with
-        componentsChanged = false
-        connectivityChanged = false
-
-        // Null out the solver--it's definitely not valid anymore.
-        solver = null
-
-        // Set other cascading changes so the solver runs for at least one iteration.
-        matrixChanged = true
-        rightSideChanged = true
-
-        // Is there anything to do?
-        if (nodes.isEmpty()) {
-            matrix = null
-            return
-        }
-
-        val size = nodes.size + voltageSources.size
-        dprintln("C.bM: size $size")
-        matrix = MatrixUtils.createRealMatrix(size, size)
-        knowns = ArrayRealVector(size)
-
-        // Ask each component to contribute its steady state to the matrix
-        dprintln("C.bM: stamp all $components")
-        components.forEach { dprintln("C.bM: stamp $it"); it.stamp() }
-    }
-
-    /**
-     * Factor the matrix, generating a [solver] for the [matrix].
-     *
-     * This has to happen whenever [matrixChanged]. This is definitely the case when the matrix was just built by [buildMatrix], but also can occur multiple times within a [step] if non-linear [Component]s are present (usually by adjusting resistances within their [Component.simStep]).
-     *
-     * This is somewhat expensive, but not as much as rebuilding the matrix.
-     */
-    // Step 2: With the conductance and connectivity matrix populated, solve.
-    private fun factorMatrix() {
-        dprintln("C.fM")
-        solver = if (matrix != null) LUDecomposition(matrix).solver else null
-        matrixChanged = false
-    }
-
-    /**
-     * Compute the results of the MNA, solving for the unknowns (voltages of [Node]s and currents through [VSource]s).
-     *
-     * This has to happen whenever [rightSideChanged], which happens for non-linear and reactive components (or any variable current sources). As such, it can happen multiple times per [step].
-     *
-     * Assuming neither [factorMatrix] nor [buildMatrix] need to be called regularly, this is very cheap; for performance reasons, [Component]s should strive to only change [knowns] when possible.
-     *
-     * This routine can fail; [success] is set based on whether this method was successful.
-     */
-    // Step 3: With known current and voltage sources, solve for unknowns (node potentials and source currents).
-    private fun computeResult() {
-        dprintln("C.cR")
-        rightSideChanged = false
-        success = false
-        if (solver == null) return
-        try {
-            val unknowns = solver!!.solve(knowns)
-
-            // Copy data back out to the references for Component use
-            for ((i, n) in nodes.withIndex()) {
-                n.get()!!.potential = unknowns.getEntry(i)
-            }
-            // Microoptimization: pull this member access into a local variable for this tight loop
-            val sz = nodes.size
-            for ((i, v) in voltageSources.withIndex()) {
-                v.get()!!.current = -unknowns.getEntry(i + sz)
-            }
-
-            success = true
-        } catch (e: SingularMatrixException) {
-            dprintln("Singular: $matrix")
-            if (matrix != null) dprint(MATRIX_FORMAT.format(matrix))
-        }
-    }
-
-    /**
-     * Perform a simulation step.
-     *
-     * This calls [buildMatrix], [factorMatrix], and [computeResult] as many times as needed to converge on a stable solution (with substeps up to [maxSubSteps], if not sooner). Each of these methods is called lazily; the call is avoided if nothing relevant to the method has changed.
-     *
-     * The return value is the [success] field--whether or not [computeResult] was able to compute a solution. If this failed, the output data is likely meaningless; otherwise, the output data is stored in the fields of [nodes] and [voltageSources] to be consumed.
-     */
-    fun step(dt: Double): Boolean {
-        if (componentsChanged || connectivityChanged) {
-            buildMatrix()
-        }
-
-        preProcess.keys.forEach { it.process(dt) }
-        components.forEach { it.preStep(dt) }
-
-        for (substep in 0 until maxSubSteps) {
-            if (!(matrixChanged || rightSideChanged)) break // Nothing to do
-
-            if (matrixChanged) {
-                factorMatrix()
-                computeResult()
-            } else if (rightSideChanged) {
-                computeResult()
-            }
-
-            for (comp in components) comp.simStep() // Allow non-linear components to request another substep
-        }
-
-        components.forEach { it.postStep(dt) }
-        postProcess.keys.forEach { it.process(dt) }
-
-        return success
-    }
-
-    override fun toString(): String {
-        var ret = ""
-        ret += components.map { "$it" }
-        ret += "\n"
-        ret += nodes.map { "$it" }
-        ret += "\n"
-        ret += voltageSources.map { "$it" }
-        ret += "\n"
-        ret += matrix.toString()
-        return ret
-    }
-
-    /**
-     * Utility method to return a GraphViz source for this Circuit.
-     *
-     * This is useful to visualize a circuit. (I recommend using `neato` or `fdp`; the visualization is not that good in `dot` alone, despite the name, because `dot` expects more hierarchical graphs.)
-     */
-    fun toDot(): String {
-        val sb = StringBuilder()
-        sb.append("graph {\n")
-        // sb.append("\tgraph [imagepath=\"images\"];\n")
-        sb.append("\tgraph [splines=ortho];\n")
-        sb.append("\tnode [fontsize=8];\n")
-        sb.append("\t// Nodes\n")
-        sb.append("\t\"ground\" [shape=point label=\"ground\"];\n")
-        nodes.forEach {
-            sb.append("\t\"n${it.get()?.index}\" [shape=point label=\"n${it.get()?.index}\"];\n")
-        }
-        sb.append("\n\t// Components\n")
-        components.forEach {
-            sb.append("\t\"c${System.identityHashCode(it)}\" [label=\"${it.detail()}\"")
-            val img = it.imageName
-            if (img != null) sb.append(" image=\"images/$img.svg\" peripheries=0")
-            sb.append("];\n")
-        }
-        sb.append("\n\t// Connections\n")
-        components.forEach { cmp ->
-            cmp.nodes.withIndex().forEach {
-                val port = when (it.index) {
-                    0 -> ":w"
-                    1 -> ":e"
-                    else -> ""
-                }
-                sb.append("\t\"c${System.identityHashCode(cmp)}\"$port -- \"${if (it.value.node.isGround) "ground" else "n${it.value.node.index}"}\" [shape=box ")
-                when (it.index) {
-                    0 -> sb.append("color=red")
-                    1 -> sb.append("color=blue")
-                    else -> sb.append("color=gray")
-                }
-                sb.append("];\n")
-            }
-        }
-        sb.append("}\n")
-        return sb.toString()
-    }
->>>>>>> 25888d00
 }